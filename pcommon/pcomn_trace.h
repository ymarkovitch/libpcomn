--- conflicted
+++ resolved
@@ -192,11 +192,7 @@
 
       static const PTraceSuperGroup &null_supergroup ;
 
-<<<<<<< HEAD
-      static void do_setlog(int fd, bool own) ;
-=======
       static void do_setlog(int fd, bool own, bool reset_fname) ;
->>>>>>> 4248fa25
 } ;
 
 /******************************************************************************/
