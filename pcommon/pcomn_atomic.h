--- conflicted
+++ resolved
@@ -222,11 +222,7 @@
 /// Ordered load value
 template<typename T>
 inline enable_if_atomic_t<atomic_value_t<T>>
-<<<<<<< HEAD
-load(T *value, std::memory_order order = std::memory_order_acquire)
-=======
 load(volatile T * value, std::memory_order order = std::memory_order_acquire)
->>>>>>> 4fad39ca
 {
    return reinterpret_cast<const volatile atomic_type_t<T> *>(value)
       ->load(order) ;
@@ -235,11 +231,7 @@
 /// Ordered store value
 template<typename T>
 inline enable_if_atomic_t<T, void>
-<<<<<<< HEAD
-store(T *value, atomic_value_t<T> new_value, std::memory_order order = std::memory_order_release)
-=======
 store(volatile T *value, atomic_value_t<T> new_value, std::memory_order order = std::memory_order_release)
->>>>>>> 4fad39ca
 {
    reinterpret_cast<volatile atomic_type_t<T> *>(value)->store(new_value, order) ;
 }
@@ -306,11 +298,7 @@
    volatile __int128 * const target128 = reinterpret_cast<volatile __int128 *>(target) ;
    volatile __int128 * const old128 = reinterpret_cast<volatile __int128 *>(expected_value) ;
    const __int128 expected128 = *old128 ;
-<<<<<<< HEAD
-   const __int128 desired128 = *reinterpret_cast<__int128 *>(&new_value) ;
-=======
    const __int128 desired128 = *reinterpret_cast<volatile __int128 *>(&new_value) ;
->>>>>>> 4fad39ca
 
    *old128 = __sync_val_compare_and_swap(target128, expected128, desired128) ;
    return *old128 == expected128 ;
@@ -353,11 +341,7 @@
    volatile __int128 * const target128 = reinterpret_cast<volatile __int128 *>(target) ;
    volatile __int128 * const old128 = reinterpret_cast<volatile __int128 *>(expected_value) ;
    const __int128 expected128 = *old128 ;
-<<<<<<< HEAD
-   const __int128 desired128 = *reinterpret_cast<__int128 *>(&new_value) ;
-=======
    const __int128 desired128 = *reinterpret_cast<volatile __int128 *>(&new_value) ;
->>>>>>> 4fad39ca
 
    *old128 = __sync_val_compare_and_swap(target128, expected128, desired128) ;
    return *old128 == expected128 ;
