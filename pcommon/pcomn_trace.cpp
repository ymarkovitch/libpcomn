/*-*- tab-width:3;indent-tabs-mode:nil;c-file-style:"ellemtel";c-file-offsets:((innamespace . 0)(inclass . ++)) -*-*/
/*******************************************************************************
 FILE         :   pcomn_trace.cpp
 COPYRIGHT    :   Yakov Markovitch, 1995-2020. All rights reserved.
                  See LICENSE for information on usage/redistribution.

 DESCRIPTION  :   Tracing engine

 CREATION DATE:   12 May 1995
*******************************************************************************/
#define DIAG_DEFGROUP_DECLARED  /* Prevent pcomn_trace.h from declaring Def diag group. */
#include <pcomn_trace.h>
#include <pcomn_atomic.h>
#include <pcomn_algorithm.h>
#include <pcomn_utils.h>
#include <pcomn_unistd.h>
#include <pcstring.h>

#include <new>
#include <iomanip>
#include <utility>
#include <thread>

#include <stdlib.h>
#include <string.h>
#include <stdarg.h>
#include <time.h>
#include <sys/stat.h>

#if defined(PCOMN_PL_WINDOWS)
#  include <windows.h>

#  define PCOMN_CRITICAL_SECTION(name) CRITICAL_SECTION name
#  define INIT_CRITICAL_SECTION(name) (InitializeCriticalSection (&name))
#  define DEL_CRITICAL_SECTION(name) (DeleteCriticalSection (&name))
#  define ENTER_CRITICAL_SECTION(name) (EnterCriticalSection (&name))
#  define LEAVE_CRITICAL_SECTION(name) (LeaveCriticalSection (&name))

#else
#include <pthread.h>

#  define PCOMN_CRITICAL_SECTION(name) pthread_mutex_t name
#  define INIT_CRITICAL_SECTION(name) {const pthread_mutex_t __##name = PTHREAD_RECURSIVE_MUTEX_INITIALIZER_NP ; name = __##name ;}
#  define DEL_CRITICAL_SECTION(name) (pthread_mutex_destroy(&name))
#  define ENTER_CRITICAL_SECTION(name) (pthread_mutex_lock(&name))
#  define LEAVE_CRITICAL_SECTION(name) (pthread_mutex_unlock(&name))

#endif

#ifdef PCOMN_PL_WINDOWS
/*******************************************************************************
 Windows
*******************************************************************************/
#include <windows.h> // OutputDebugString, GetFileInformationByHandle
static inline int get_last_error() { return GetLastError() ; }
static inline void set_last_error(int err) { SetLastError(err) ; }

static bool check_diag_fd(int fd)
{
   BY_HANDLE_FILE_INFORMATION finfo = {} ;

   const DWORD BAD_ATTRS = FILE_ATTRIBUTE_READONLY
      | FILE_ATTRIBUTE_INTEGRITY_STREAM | FILE_ATTRIBUTE_DIRECTORY | FILE_ATTRIBUTE_OFFLINE
      | FILE_ATTRIBUTE_SYSTEM ;

   if (!GetFileInformationByHandle((HANDLE)_get_osfhandle(fd), &finfo))
      perror("Failure while setting diagnostics trace stream") ;
   else if (finfo.dwFileAttributes & BAD_ATTRS)
   {
      static const char errtxt[] = "Failure while setting diagnostics log: file descriptor does not allow writing.\n" ;
      ::write(STDERR_FILENO, errtxt, sizeof errtxt - 1) ;
   }
   else
      return true ;
   return false ;
}

#else
/*******************************************************************************
 Unix
*******************************************************************************/
#include <fcntl.h>
#include <unistd.h>
#include <limits.h>
#include <syslog.h>
#include <errno.h>
static inline int get_last_error() { return errno ; }
static inline void set_last_error(int err) { errno = err ; }

static bool check_diag_fd(int fd)
{
   const int flags = fcntl(fd, F_GETFL) ;
   if (flags == -1)
      perror("Failure while setting diagnostics trace stream") ;
   else if ((flags & O_ACCMODE) != O_WRONLY && (flags & O_ACCMODE) != O_RDWR)
   {
      static const char errtxt[] = "Failure while setting diagnostics log: file descriptor does not allow writing.\n" ;
      ::write(STDERR_FILENO, errtxt, sizeof errtxt - 1) ;
   }
   else
      return true ;
   return false ;
}

#endif

namespace diag {

/*******************************************************************************
 PDiagBase: groups
*******************************************************************************/
// A vector of diagnostic groups' properties
static struct {

      PDiagBase::Properties * groups[MaxGroupsNum] ;
      bool                    sorted ;
      unsigned                num ;

} diag_props = {

   { NULL },
   true,
   0
} ;

static unsigned global_mode ;

static constexpr PTraceSuperGroup dummy_supergroup ;
const PTraceSuperGroup &PDiagBase::null_supergroup = dummy_supergroup ;

PDiagBase::PDiagBase(Properties *grp)
{
   if (grp && numOfGroups() < diag::MaxGroupsNum)
   {
      diag_props.groups[diag_props.num++] = grp ;
      diag_props.sorted = false ;
   }
}

PDiagBase::Properties *PDiagBase::get(const char *name)
{
   typedef int (*qsort_compare)(const void *, const void *) ;
   struct local {
         static int pnamecmp(const Properties * const *t1, const Properties * const *t2)
         {
            return strcmp ((*t1)->name(), (*t2)->name()) ;
         }
   } ;

   Properties key = { (char *)name, false, 0 } ;
   Properties *pkey = &key ;

   if (!diag_props.sorted)
   {
      qsort(begin(), diag_props.num, sizeof pkey, (qsort_compare)local::pnamecmp) ;
      diag_props.sorted = true ;
   }

   Properties **result =
      (Properties **)bsearch(&pkey, begin(), diag_props.num, sizeof pkey, (qsort_compare)local::pnamecmp) ;

   return result ? *result : NULL ;
}

unsigned PDiagBase::numOfGroups()
{
   return diag_props.num ;
}

PDiagBase::Properties **PDiagBase::begin()
{
   return diag_props.groups ;
}

PDiagBase::Properties **PDiagBase::end()
{
   return diag_props.groups+diag_props.num ;
}

void PDiagBase::mode(unsigned flg, bool onOff)
{
   if (onOff)
      global_mode |= flg ;
   else
      global_mode &= ~flg ;
}

unsigned PDiagBase::mode() { return global_mode ; }

/*******************************************************************************
 PDiagBase: trace context initialization and locking
*******************************************************************************/
static constexpr const unsigned DIAG_LOGMAXPATH  = 2048 ;
static constexpr const unsigned DIAG_MAXMESSAGE  = 8192 ; /* Buffer size for diagnostic messages */
static constexpr const unsigned DIAG_MAXPREFIX   = 256 ;

// How often (in seconds) diag_isenabled_diag() should check if the tracing
// configuration changed.
constexpr unsigned long long DIAG_CFGCHECK_INTERVAL = 2 ;

/*******************************************************************************
 Temporary diagnostics streamm, never allocates its buffer dynamically.
*******************************************************************************/
typedef pcomn::bufstr_ostream<DIAG_MAXMESSAGE - DIAG_MAXPREFIX> trace_stream ;

/*******************************************************************************
 Default debug log writer and syslog writer
*******************************************************************************/
static void output_debug_msg(void *, const char *msg) ;
static void output_syslog_msg(void *, LogLevel level, const char *fmt, ...) ;
static void output_fdlog_msg(void *fd, LogLevel level, const char *fmt, ...) ;

/*******************************************************************************
 Trace context, holds tracing stream.
 This context is thread-local and is initiated once per thread first time it is used in
 that thread.
*******************************************************************************/
struct trace_context {

      trace_stream &os()
      {
         if (!os_ptr)
         {
            os_ptr = new (static_cast<void *>(os_buf + 0)) trace_stream ;
            *os_ptr << std::boolalpha ;

            // Store initial foramtting settings, restored every time
            // PDiagBase::stream(true) is called.
            os_fmtflags = os_ptr->flags() ;
            os_precision = os_ptr->precision() ;
            os_width = os_ptr->width() ;
         }
         return *os_ptr ;
      }

      int            tracing ; /* Indicator to prevent recursive tracing */

      trace_stream * os_ptr ;  /* Stream that output string is formed in.
                                * Allocated in os_buf */

      char           os_buf[sizeof(trace_stream)] ; /* The buffer in which the _os stream is allocated by
                                                     * the "placement new" operator.
                                                     * Properly aligned (follows the os_ptr pointer). */
      std::ios_base::fmtflags os_fmtflags ;
      size_t                  os_precision ;
      size_t                  os_width ;

      /*************************************************************************
       Global trace context
      *************************************************************************/
      static int  log_fd ;                      /* Logging ostream per se */
      static bool log_owned ;                   /* Is it necessary to close fd */
      static char log_name[DIAG_LOGMAXPATH] ;   /* Logname (may also be a "special" name,
                                                 * like "stderr", etc) */
      static dbglog_writer dbglog_write ;
      static void *        dbglog_data ;

      static syslog_writer syslog_write ;
      static void *        syslog_data ;
      static const char *  syslog_ident ;

      static time_t        last_cfgcheck ; /* The time of last configuration check */
      static struct stat   last_cfgstat ;

      #ifdef PCOMN_PL_WINDOWS
      static CRITICAL_SECTION &context_mutex()
      {
         static CRITICAL_SECTION mutex ;
         static CRITICAL_SECTION *result = (InitializeCriticalSection(&mutex), &mutex) ;
         return mutex ;
      }

      #else

      static pthread_mutex_t &context_mutex()
      {
         static pthread_mutex_t mutex = PTHREAD_RECURSIVE_MUTEX_INITIALIZER_NP ;
         return mutex ;
      }
      #endif

      static void LOCK() { ENTER_CRITICAL_SECTION(context_mutex()) ; }
      static void UNLOCK() { LEAVE_CRITICAL_SECTION(context_mutex()) ; }

      static bool needs_configuration_check()
      {
         return (unsigned long long)(time(NULL) - last_cfgcheck) >= DIAG_CFGCHECK_INTERVAL ;
      }

      static bool is_configuration_changed()
      {
         const char *cfgpathname = PTraceConfig::profileFileName() ;
         typedef struct stat stat_t ;
         stat_t st ;
         auto mtimep =
         #ifdef PCOMN_PL_LINUX
            &stat_t::st_mtim
         #else
            &stat_t::st_mtime
         #endif
            ;
         return
            cfgpathname
            && stat(cfgpathname, &st) == 0
            && !(st.st_size == last_cfgstat.st_size && st.st_dev == last_cfgstat.st_dev
                 && memcmp(&(st.*mtimep), &(last_cfgstat.*mtimep), sizeof (st.*mtimep)) == 0) ;
      }

      // Call only when the context is locked
      static void configuration_checked()
      {
         typedef struct stat stat_t ;
         const char *cfgpathname = PTraceConfig::profileFileName() ;
         stat_t buf ;

         last_cfgstat = cfgpathname && stat(cfgpathname, &buf) == 0 ? buf : stat_t() ;
         last_cfgcheck = time(NULL) ;
      }

      static void check_configuration_changes()
      {
         if (!needs_configuration_check())
            return ;

         LOCK() ;
         if (needs_configuration_check())
         {
            if (is_configuration_changed())
               diag_readprofile() ;
            else
               last_cfgcheck = time(NULL) ;
         }
         UNLOCK() ;
      }
} ;

int trace_context::log_fd  = -1 ;
bool trace_context::log_owned = false ;
char trace_context::log_name[DIAG_LOGMAXPATH] ;

time_t        trace_context::last_cfgcheck ;
struct stat   trace_context::last_cfgstat ;

dbglog_writer trace_context::dbglog_write = output_debug_msg ;
void *        trace_context::dbglog_data ;

syslog_writer trace_context::syslog_write = output_syslog_msg ;
void *        trace_context::syslog_data ;
const char *  trace_context::syslog_ident = nullptr ;

typedef trace_context ctx ;

/*******************************************************************************
 PDiagBase::Lock
*******************************************************************************/
/* Context is thread-local */
static thread_local_trivial trace_context context ;

PDiagBase::Lock::Lock() : _lasterr(get_last_error()) { ++context.tracing ; }

PDiagBase::Lock::~Lock() { --context.tracing ; set_last_error(_lasterr) ; }

PDiagBase::Lock::operator bool() const { return context.tracing == 1 ; }

/*******************************************************************************
 Global functions to unconditionally lock and unlock the trace context, for use in the
 trace configurator.
*******************************************************************************/
void LOCK_CONTEXT()
{
   ctx::LOCK() ;
}

void UNLOCK_CONTEXT()
{
   ctx::configuration_checked() ;
   ctx::UNLOCK() ;
}

/*******************************************************************************
 Debugging log and syslog writers registration
*******************************************************************************/
void register_dbglog_writer(dbglog_writer writer, void *data)
{
   ctx::LOCK() ;
   if (!writer)
   {
      ctx::dbglog_write = output_debug_msg ;
      ctx::dbglog_data = NULL ;
   }
   else
   {
      ctx::dbglog_write = writer ;
      ctx::dbglog_data = data ;
   }
   ctx::UNLOCK() ;
}

void register_syslog_writer(syslog_writer writer, void *data)
{
   ctx::LOCK() ;
   if (!writer)
   {
      ctx::syslog_write = output_syslog_msg ;
      ctx::syslog_data = NULL ;
   }
   else
   {
      ctx::syslog_write = writer ;
      ctx::syslog_data = data ;
   }
   ctx::UNLOCK() ;
}

static inline void *fdlog_data(int fd, LogLevel level)
{
   return (void *)((uintptr_t)fd | ((level & 0xfU) << 28)) ;
}

static inline std::pair<int, LogLevel> fdlog_args(void *data)
{
   return {(unsigned)(uintptr_t)data & 0xfffffffU, (LogLevel)(((uintptr_t)data & 0xf0000000U) >> 28)} ;
}

void register_syslog(int fd, LogLevel level)
{
   if (fd >= 0)
      register_syslog_writer(output_fdlog_msg, fdlog_data(fd, level)) ;
   else
   {
      struct local { static void nolog(void *, LogLevel, const char *, ...) {} } ;
      register_syslog_writer(local::nolog) ;
   }
}

const char *syslog_ident()
{
   return ctx::syslog_ident ;
}

/*******************************************************************************
 Debug output
*******************************************************************************/
#ifdef PCOMN_PL_WINDOWS
static void output_debug_msg(void *, const char *msg)
{
   char nmsg[DIAG_MAXMESSAGE] ;
   *(strncpy (nmsg, msg, sizeof nmsg - 1)+ (sizeof nmsg - 1)) = '\0' ;

   for (char *tok = strtok (nmsg, "\n") ; tok ; tok = strtok (NULL, "\n"))
      ::OutputDebugStringA(tok) ;
}

#else
// UNIX

// Note this function is called only once and from under the implicit lock (see
// output_debug_msg), so we needn't lock the mutex
static const int *open_debug_msg_log()
{
   static int dbglog_fd = -1 ;

   char namebuf[DIAG_LOGMAXPATH] ;

   if (dbglog_fd >= 0)
      return &dbglog_fd ;

   if (getcwd(namebuf, sizeof namebuf))
   {
      const size_t wdlen = strlen(namebuf) ;
      snprintf(namebuf + wdlen, sizeof namebuf - wdlen, "/%s.%u.trace.log",
               PCOMN_PROGRAM_SHORTNAME, (unsigned)getpid()) ;

      if (dbglog_fd < 0)
      {
         int fd = ::creat(namebuf, 0644) ;
         if (fd >= 0)
            dbglog_fd = fd ;
      }
   }
   if (dbglog_fd < 0)
   {
      if (dbglog_fd < 0)
         dbglog_fd = STDERR_FILENO ;
   }

   return &dbglog_fd ;
}

static void output_debug_msg(void *, const char *msg)
{
   static const int *debuglog = open_debug_msg_log() ;
   ::write(*debuglog, msg, strlen(msg)) ;
}

static int syslog_priority(LogLevel level)
{
   switch (level)
   {
      case LOGL_ALERT:  return LOG_ALERT ;
      case LOGL_CRIT:   return LOG_CRIT ;
      case LOGL_ERROR:  return LOG_ERR ;
      case LOGL_WARNING:return LOG_WARNING ;
      case LOGL_NOTE:   return LOG_NOTICE ;
      case LOGL_INFO:   return LOG_INFO ;

      case LOGL_DEBUG:
      case LOGL_TRACE:
      default: return LOG_DEBUG ;
   }
}

#endif

static const std::thread::id main_thread_id = std::this_thread::get_id() ;

static char *threadidtostr(char *buf)
{
   const std::thread::id id = std::this_thread::get_id() ;
   if (id == main_thread_id)
      return strcpy(buf, "<mainthrd>") ;

   #if PCOMN_PL_LINUX
   sprintf(buf, "%010lx", (unsigned long)pthread_self()) ;
   memmove(buf, buf + (strlen(buf) - 10), 10) ;
   #else
   pcomn::bufstr_ostream<0> out (buf, 16) ;
   out << std::right << std::setw(10) << id ;
   #endif
   buf[10] = 0 ;

   return buf ;
}

/*******************************************************************************
 Syslog writer
*******************************************************************************/
static void output_syslog_msg(void *, LogLevel level, const char *fmt, ...)
{
   va_list args ;
   va_start(args, fmt) ;

#ifdef PCOMN_PL_WINDOWS
   char msgbuf[DIAG_MAXMESSAGE] = "" ;

   vsnprintf(msgbuf, sizeof msgbuf, fmt, args) ;
   output_debug_msg(NULL, msgbuf) ;

#else // UNIX
   vsyslog(syslog_priority(level), fmt, args) ;
#endif
   va_end(args) ;
}

static void output_fdlog_msg(void *data, LogLevel level, const char *fmt, ...)
{
   va_list args ;
   va_start(args, fmt) ;

   const auto fd_and_level = fdlog_args(data) ;

   if (fd_and_level.second < level)
   {
      va_end(args) ;
      return ;
   }

   char msgbuf[DIAG_MAXMESSAGE] ;
   *msgbuf = 0 ;

   vsnprintf(msgbuf, sizeof msgbuf - 1, fmt, args) ;
   output_debug_msg(NULL, msgbuf) ;

   const size_t sz = strlen(msgbuf) ;
   msgbuf[sz] = '\n' ;
   msgbuf[sz+1] = '\0' ;
   ::write(fd_and_level.first, msgbuf, (unsigned)sz+1) ;

   va_end(args) ;
}

/*******************************************************************************
 PDiagBase: log handling and trace output
*******************************************************************************/
void PDiagBase::setlog(int fd)
{
   setlog(fd, fd != STDERR_FILENO && fd != STDOUT_FILENO) ;
}

void PDiagBase::do_setlog(int fd, bool owned, bool reset_fname)
{
   ctx::LOCK() ;
   auto lock_guard = pcomn::make_finalizer(&ctx::UNLOCK) ;

   *ctx::log_name = 0 ;
   do_setlog(fd, owned) ;

   ctx::UNLOCK() ;
}

void PDiagBase::do_setlog(int fd, bool owned)
{
   if (fd == ctx::log_fd)
   {
      ctx::log_owned = owned ;
      return ;
   }

<<<<<<< HEAD
=======
   if (reset_fname)
      *ctx::log_name = 0 ;

>>>>>>> 4248fa25
   const int  prev_fd = ctx::log_fd ;
   const bool prev_owned = ctx::log_owned ;

   ctx::log_fd = -1 ;
   ctx::log_owned = false ;

   if (prev_fd >= 0 && prev_owned)
<<<<<<< HEAD
      ::close(prev_fd) ;

   if (fd < 0)
=======
   {
      if (fd < 0)
         lock_guard.finalize() ;

      ::close(prev_fd) ;
      if (fd < 0)
         return ;
   }
   else if (fd < 0)
>>>>>>> 4248fa25
      return ;

   if (check_diag_fd(fd))
   {
      ctx::log_fd = fd ;
      ctx::log_owned = owned ;

      if (ctx::log_fd == STDERR_FILENO)
         strcpy(ctx::log_name, "stderr") ;
      else if (ctx::log_fd == STDOUT_FILENO)
         strcpy(ctx::log_name, "stdout") ;
   }
}

const char *PDiagBase::logname()
{
   return ctx::log_name ;
}

void PDiagBase::setlog(const char *logname)
{
<<<<<<< HEAD
   ctx::LOCK() ;

   if (!logname || !*logname)
      do_setlog(-1, false) ;

   else if (!stricmp(logname, "stdout"))
      do_setlog(STDOUT_FILENO, false) ;
   else if (!stricmp(logname, "stderr") || !stricmp(logname, "stdlog"))
      do_setlog(STDERR_FILENO, false) ;
=======
   if (!logname || !*logname) {
      do_setlog(-1, false, true) ;
      return ;
   }

   ctx::LOCK() ;

   if (!stricmp(logname, "stdout"))
      do_setlog(STDOUT_FILENO, false, false) ;
   else if (!stricmp(logname, "stderr") || !stricmp(logname, "stdlog"))
      do_setlog(STDERR_FILENO, false, false) ;
>>>>>>> 4248fa25
   else
   {
      const int fd = open(logname,
                          O_WRONLY|O_CREAT|((mode() & AppendTrace) ? O_APPEND : O_TRUNC),
                          S_IRUSR|S_IWUSR|S_IRGRP|S_IROTH) ;
      if (fd < 0)
         fprintf(stderr, "Failure while setting diagnostics trace stream '%s': %s", logname, strerror(errno)) ;
      else
      {
         strncpy(ctx::log_name, logname, sizeof ctx::log_name - 1) ;
         ctx::log_name[sizeof ctx::log_name - 1] = 0 ;
<<<<<<< HEAD
         do_setlog(fd, true) ;
=======
         do_setlog(fd, true, false) ;
>>>>>>> 4248fa25
      }
   }

   ctx::UNLOCK() ;
}

// Format and output a debugging message.
// Note that the formatted message is limited to DIAG_MAXMESSAGE characters.
//
void PDiagBase::trace_message(const char *type,
                              const Properties *group, const char *msg,
                              const char *fname, unsigned line)
{
   if (!(mode() & EnableFullPath))
   {
      const char *fn = strrchr(fname, PCOMN_PATH_NATIVE_DELIM) ;
      if (fn
#ifndef PCOMN_PL_UNIX
          || (fn = strrchr(fname, '/')) != NULL || (fn = strrchr(fname, ':')) != NULL
#endif
         )
         fname = fn + 1 ;
   }

   static constexpr char LINENUM_PLACEHOLDER[8] = "       " ;

   pcomn::bufstr_ostream<DIAG_MAXMESSAGE> out ;

   if (!(mode() & DisableLineNum))
      // Keep place for line number
      out << LINENUM_PLACEHOLDER ;

   out << type << ' ' ;

   if (mode() & ShowProcessId)
   {
      char buf[32] ;
      sprintf(buf, "%4.4u:", (unsigned)getpid()) ;
      out << buf ;
   }
   if (mode() & ShowThreadId)
   {
      char buf[32] ;
      out << threadidtostr(buf) << ": " ;
   }
   char grouplevel[8] ;
   if (mode() & ShowLogLevel)
      sprintf(grouplevel, "=%u", group->level()) ;
   else
      *grouplevel = 0 ;

   out << fname << ':' << line << ": [" << group->name() << grouplevel << "]: " << msg << '\n' << std::ends ;

   ctx::LOCK() ;

   static unsigned line_count ;
   char *outstr = out.str() ;

   if (!(mode() & DisableLineNum))
   {
      snprintf(outstr, 8, "%7.7u", ++line_count) ;
      outstr[7] = ':' ;
   }

   if(!(mode() & DisableDebuggerLog) && ctx::log_fd < 0)
      ctx::dbglog_write(ctx::dbglog_data, outstr) ;
   else if (ctx::log_fd >= 0)
      ::write(ctx::log_fd, outstr, (unsigned)strlen(outstr)) ;

   ctx::UNLOCK() ;

   // It is quite possible that some output could force the stream into the "bad" state.
   // Restore the stream "good" state.
   clearerr(context.os()) ;
}

// Output a debugging message into the system log.
// On Unix, use syslog; on Windows, use event log (?) or OutputDebugString
//
void PDiagBase::syslog_message(LogLevel level,
                               const Properties *group, const char *msg,
                               const char * /*fname*/, unsigned /*line*/)
{
   if (mode() & DisableSyslog)
      return ;

   pcomn::vsaver<const char *> current_ident (ctx::syslog_ident, group->subName()) ;

   ctx::syslog_write(ctx::syslog_data, level, "%s", msg) ;
}

std::ostream &PDiagBase::stream(bool reset)
{
   trace_stream &os = context.os() ;
   if (reset)
   {
      os.reset() ;
      os.flags(context.os_fmtflags) ;
      os.precision(context.os_precision) ;
      os.width(context.os_width) ;
   }
   return os ;
}

std::ostream &PDiagBase::clearerr(std::ostream &os)
{
   if (os.bad())
      os.clear() ;
   return os ;
}

const char *PDiagBase::outstr()
{
   return context.os().str() ;
}

void tee_syslog(LogLevel level, int fd, const char *s)
{
   if (!s)
      return ;

   ctx::syslog_write(ctx::syslog_data, level, "%s", s) ;

   if (fd >= 0 && ctx::syslog_write != output_fdlog_msg && (intptr_t)ctx::syslog_data != fd)
      output_fdlog_msg((void *)(intptr_t)fd, level, "%s", s) ;
}

/*******************************************************************************
 print_exception
*******************************************************************************/
__noinline static std::ostream &print_exception(std::ostream &os, const std::exception_ptr *xptr)
{
   const auto run_noexcept = [](const auto &fn) { try { fn() ; } catch (...) {} ; } ;

   #ifdef PCOMN_COMPILER_GNU
   const auto print_unknown = [&] { os << PCOMN_DEMANGLE(abi::__cxa_current_exception_type()->name()) ; } ;
   #else
   const auto print_unknown = [&] { os << "UNKNOWN" ; } ;
   #endif

	try {
      if (xptr) { if (*xptr) std::rethrow_exception(*xptr) ; }
      else if (std::current_exception()) throw ;
   }
	catch (const std::exception &x)
	{
		run_noexcept([&] { os << PCOMN_TYPENAME(x) << ": " << x.what() ; }) ;
	}
	catch (...)
	{
      run_noexcept(print_unknown) ;
	}

   return os ;
}

std::ostream &print_exception(std::ostream &os, const std::exception_ptr &xptr)
{
   return print_exception(os, &xptr) ;
}

std::ostream &print_current_exception(std::ostream &os)
{
   return print_exception(os, nullptr) ;
}

/*******************************************************************************
 print_file
*******************************************************************************/
std::ostream &print_file(std::ostream &os, FILE *file)
{
   if (!file || feof(file) || ferror(file))
      return os ;
   const long pos = ftell(file) ;
   if (pos < 0)
      return os ;

   char buf[4096] ;
   do os.write(buf, fread(buf, 1, sizeof buf, file)) ;
   while (!feof(file) && !ferror(file)) ;

   if (pos)
      fseek(file, pos, SEEK_SET) ;
   else
      rewind(file) ;
   return os ;
}

} // end of namespace diag

/*******************************************************************************
 diag_isenabled_diag()
 Among other things, periodically checks if the trace configuration has been changed
 since last read.
*******************************************************************************/
static int force_enabled = 0 ;

bool diag_isenabled_diag()
{
   if (force_enabled < 0)
      return false ;

   diag::ctx::check_configuration_changes() ;
   return force_enabled > 0 || !(diag_getmode() & diag::DisableDebugOutput) ;
}

void diag_force_diag(bool ena)
{
   force_enabled = 1 | (-(int)!ena) ;
}

void diag_unforce_diag()
{
   force_enabled = 0 ;
}

// Definition of the default diagnostic group "Def" (expands to PDiagGroupDef)
DEFINE_DIAG_GROUP(Def, 1, 0, _PCOMNEXP) ;<|MERGE_RESOLUTION|>--- conflicted
+++ resolved
@@ -592,26 +592,15 @@
    ctx::LOCK() ;
    auto lock_guard = pcomn::make_finalizer(&ctx::UNLOCK) ;
 
-   *ctx::log_name = 0 ;
-   do_setlog(fd, owned) ;
-
-   ctx::UNLOCK() ;
-}
-
-void PDiagBase::do_setlog(int fd, bool owned)
-{
    if (fd == ctx::log_fd)
    {
       ctx::log_owned = owned ;
       return ;
    }
 
-<<<<<<< HEAD
-=======
    if (reset_fname)
       *ctx::log_name = 0 ;
 
->>>>>>> 4248fa25
    const int  prev_fd = ctx::log_fd ;
    const bool prev_owned = ctx::log_owned ;
 
@@ -619,11 +608,6 @@
    ctx::log_owned = false ;
 
    if (prev_fd >= 0 && prev_owned)
-<<<<<<< HEAD
-      ::close(prev_fd) ;
-
-   if (fd < 0)
-=======
    {
       if (fd < 0)
          lock_guard.finalize() ;
@@ -633,7 +617,6 @@
          return ;
    }
    else if (fd < 0)
->>>>>>> 4248fa25
       return ;
 
    if (check_diag_fd(fd))
@@ -655,17 +638,6 @@
 
 void PDiagBase::setlog(const char *logname)
 {
-<<<<<<< HEAD
-   ctx::LOCK() ;
-
-   if (!logname || !*logname)
-      do_setlog(-1, false) ;
-
-   else if (!stricmp(logname, "stdout"))
-      do_setlog(STDOUT_FILENO, false) ;
-   else if (!stricmp(logname, "stderr") || !stricmp(logname, "stdlog"))
-      do_setlog(STDERR_FILENO, false) ;
-=======
    if (!logname || !*logname) {
       do_setlog(-1, false, true) ;
       return ;
@@ -677,7 +649,6 @@
       do_setlog(STDOUT_FILENO, false, false) ;
    else if (!stricmp(logname, "stderr") || !stricmp(logname, "stdlog"))
       do_setlog(STDERR_FILENO, false, false) ;
->>>>>>> 4248fa25
    else
    {
       const int fd = open(logname,
@@ -689,11 +660,7 @@
       {
          strncpy(ctx::log_name, logname, sizeof ctx::log_name - 1) ;
          ctx::log_name[sizeof ctx::log_name - 1] = 0 ;
-<<<<<<< HEAD
-         do_setlog(fd, true) ;
-=======
          do_setlog(fd, true, false) ;
->>>>>>> 4248fa25
       }
    }
 
